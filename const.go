--- conflicted
+++ resolved
@@ -9,13 +9,8 @@
 	<script type="text/javascript">
 	!function (w, c) {
 		try{
-<<<<<<< HEAD
-			(new WebSocket('ws://' + w.location.host + '/', 'livedev')).onclose=function(){w.location.reload()}
+			(new WebSocket('ws://' + w.location.hostname + ':%d/', 'livedev')).onclose=function(){w.location.reload()}
 		}catch(ex){c.log('Livedev: ', ex)}
-=======
-			(new WebSocket('ws://' + w.location.hostname + ':%d/', 'livedev')).onclose=function(){w.location.reload()}
-		}catch(ex){c.log('Livedev: ', err)}
->>>>>>> 9ee0041d
 	}(window, window.console||{log:function(){}})
     </script>
 	`
